function [ best_grasp, regret, Value ] = ...
    thompson_correlated(grasp_samples, num_grasps, shapeParams, ...
        experimentConfig, surface_image, vis_bandits)
%THOMPSON_SAMPLING Summary of this function goes here
%   Detailed explanation goes here

    if nargin < 6
        vis_bandits = true;
    end

    Total_Iters = 20000;
    
    i = 1; 
    ts = true; 
    prune = false; 
    regret = zeros(Total_Iters+num_grasps,1); 
    not_sat = true; 
         
    [gram_mat] = calc_correlation(grasp_samples,num_grasps); 
    Storage = {};
    Value = zeros(num_grasps,5); 
    t = 1;
    for i = 1:num_grasps
        grasp_samples{i}.current_iter = 1; 
        [Q] = evaluate_grasp(i,grasp_samples,shapeParams,experimentConfig);
       
        Value(i,1) = 1+Q;
        Value(i,2) = 1+(1-Q); 
        Value(i,3) = (Value(i,1))/(Value(i,1)+Value(i,2)); 
        Value(i,4) = Value(i,3) - 1.96*(1/Value(i,2)*Value(i,3)*(1-Value(i,3)))^(1/2); 
        Value(i,5) = Value(i,3) + 1.96*(1/Value(i,2)*Value(i,3)*(1-Value(i,3)))^(1/2); 

        [v best_grasp] = max(Value(:,3));
        if ts
            regret(t) = compute_regret_pfc(best_grasp);
        else
            regret(t) = 0; 
        end
        t=t+1; 
    end


    i = 1;
    not_sat = true; 
    data = []; 
     while(i<Total_Iters && not_sat)
        %i
        if(ts)
            grasp = get_grasp(Value); 
        elseif(prune)
            np_grasp = not_pruned(Value); 
            grasp_idx = randi(length(np_grasp)); 
            grasp = np_grasp(grasp_idx); 
        else
            grasp = randi(num_grasps);
        end

        [Q, grasp_samples] = evaluate_grasp(grasp,grasp_samples,shapeParams,experimentConfig);

       
        if( Q == -1)
            remaining_time = Total_Iters - i;
            regret(t:end) = regret(t-1);
            Value(grasp,2) = Value(grasp,2) + remaining_time;
            break;
        end

        data = [data; [Q grasp]]; 
        Value = update_correlated_beta(gram_mat,Value,data);
        Value(grasp,2) = Value(grasp,2)+1; 
        Value(:,3) = (Value(:,1))./(Value(:,1)+Value(:,4)); 
        Value(grasp,5) = Value(grasp,3) + 1.96*(1/Value(grasp,2)*Value(grasp,3)*(1-Value(grasp,3)))^(1/2);

        [v best_grasp] = max(Value(:,3));

        if ts
            regret(t) = compute_regret_pfc(best_grasp);
        else
            regret(t) = 0; 
        end

        i = i+1; 
        t=t+1; 

     end
  
    np_grasp = not_pruned(Value);
    size(np_grasp);

    if vis_bandits
        figure;
        plot(regret)
        title('Simple Regret over Samples'); 
        xlabel('Samples'); 
        ylabel('Simple Regret'); 

        visualize_value( Value,grasp_samples, surface_image )
    end

    if(~ts && ~prune)
        save('marker_bandit_values_pfc','Value');
        %save('regret_marker_pfc_mc','regret','Value');
    elseif(prune)
        save('regret_marker_pfc_sf','regret','Value');
    else
        save('regret_marker_pfc','regret','Value');
    end
end


function [not_pruned_grsp] = not_pruned(Value)
 
 high_low = max(Value(:,4)); 
 not_pruned_grsp = find(high_low < Value(:,5));   

end

function [grasp] = get_grasp(Value)    
   
   A = Value(:,1); 
   B = Value(:,2); 
   
   Sample = betarnd(A,B); 
   
   [v, grasp] = max(Sample); 
   
end


function [Value] = update_correlated_beta(gram_mat,Value,data)
    
    if(data(end,1) == 1)
        Value(:,1) = Value(:,1)+gram_mat(:,data(end,2));
    else
        Value(:,4) = Value(:,4)+gram_mat(:,data(end,2));
    end

end

function [gram_mat] = calc_correlation(grasp_samples,num_grasps) 


gram_mat = eye(num_grasps);
for i=1:num_grasps
    for j=1:num_grasps
        gram_mat(i,j) = rbf_kernel(grasp_samples{i}.cp(:),grasp_samples{j}.cp(:));
    end
end
end




function [val] = rbf_kernel(x_i,x)
<<<<<<< HEAD
sig = 1; 
=======
sig = 0.01; 
>>>>>>> 7eafbc86
if(size(x_i,1) ~= size(x,1))
    val = 0; 
else
    val = exp(-norm(x_i-x,2)/sig); 
end

end



<|MERGE_RESOLUTION|>--- conflicted
+++ resolved
@@ -152,11 +152,9 @@
 
 
 function [val] = rbf_kernel(x_i,x)
-<<<<<<< HEAD
-sig = 1; 
-=======
+
 sig = 0.01; 
->>>>>>> 7eafbc86
+
 if(size(x_i,1) ~= size(x,1))
     val = 0; 
 else
