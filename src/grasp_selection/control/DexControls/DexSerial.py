from serial import Serial
from multiprocessing import Process, Queue
from DexConstants import DexConstants
from DexNumericSolvers import DexNumericSolvers
from DexSensorReadings import DexSensorReadings
from Logger import Logger

import copy
import logging
import IPython
import numpy as np
import time

class _DexSerial(Process):
    #Private class that abstracts continuous serial communication with DexRobots    
    def __init__(self, State, flags_q, states_q, state_read_q, comm, baudrate, timeout, sensor_read_q=None):
        Process.__init__(self)
        
        self._State = State
        
        self._comm = comm
        self._baudrate = baudrate
        self._timeout = timeout
        
        self._flags_q = flags_q
        self._states_q = states_q
        self._state_read_q = state_read_q
        self._sensor_read_q = sensor_read_q
        
        self._updated_state = False

        self._flags = {
            "stopping" : False,
            "pausing" : False,
            "reading" : False,
        }

    def run(self):
        self._current_state = self._State.INIT_STATE()
        
        #Main run function that constantly sends the current state to the robot
        if not DexConstants.DEBUG:
            self.ser = Serial(self._comm,self._baudrate)
            self._stop_robot()
            time.sleep(DexConstants.INIT_DELAY)
            self._current_state = self._getStateSerial()
        
        self._states_q.put({"Type" : "State", "Data" : self._current_state})
        while True:
            if not self._flags_q.empty():
                flag = self._flags_q.get();
                self._flags[flag[0]] = flag[1]
                                    
            if self._flags["stopping"]:
                self._stop_robot()
                if not DexConstants.DEBUG:
                    self.ser.close()
                break

            if self._flags["reading"]:
                self._state_read_q.put(self._getStateSerial())
                if self._sensor_read_q is not None:
                    self._sensor_read_q.put(self._getSensorsSerial())
                self._flags["reading"] = False

            if self._sensor_read_q is None:
                Logger.log("goddamn", self._current_state, self._State.NAME)

            #sending the current state
            if self._updated_state:
                self._sendSingleStateRequest(self._current_state)
                #self._updated_state = False

            time.sleep(DexConstants.INTERP_TIME_STEP)

            #only update current state if state queue is not empty and we're not pausing
            if not self._states_q.empty() and not self._flags["pausing"]:
                item = self._states_q.get()
                type, data = item["Type"], item["Data"]
                if type == "Label" and data:
                    Logger.log("Going to state ", data, self._State.NAME)
                elif type == "State":
                    self._current_state = data
                    self._updated_state = True
                elif type == "*":
                    self._sendArbitraryRequest(data)

    def _isValidState(self, state):
        for i in range(self._State.NUM_STATES):
            if self._State.is_rot(i):
                bound = DexConstants.INTERP_MAX_RAD
            else:
                bound = DexConstants.INTERP_MAX_M
                
            if abs(state.state[i] - self._current_state.state[i]) > bound:
                return False
        return True          

    def _sendArbitraryRequest(self, msg):
        Logger.log("Sent Arbitrary Message", msg, self._State.NAME)
<<<<<<< HEAD
        
=======

>>>>>>> f0689b1f
        if DexConstants.DEBUG:
            return
            
        self.ser.write(msg)
<<<<<<< HEAD
        
=======

>>>>>>> f0689b1f
    def _sendSingleStateRequest(self, state):
        Logger.log("Sent State", state, self._State.NAME)
   
        if DexConstants.DEBUG:
            self._current_state = state
            return
            
        if not self._isValidState(state):
            raise Exception("State is invalid or out of bounds for safety reasons")
        self.ser.flushInput()
        self.ser.flushOutput()
        self.ser.write("a")
        for x in state.state:
            val = int(x*10000000)
            self.ser.write(chr((val>>24) & 0xff))
            self.ser.write(chr((val>>16) & 0xff))
            self.ser.write(chr((val>>8) & 0xff))
            self.ser.write(chr(val & 0xff))
        
        if self._State.NAME == "Zeke" or self._State.NAME == "Izzy":
            val = 0
            self.ser.write(chr((val>>24) & 0xff))
            self.ser.write(chr((val>>16) & 0xff))
            self.ser.write(chr((val>>8) & 0xff))
            self.ser.write(chr(val & 0xff))

    def _sendControls(self, requests):
        self.ser.flushOutput()
        PWMs = []
        for req in requests:
            if req >= 0:
                PWMs.append(int(req))
                PWMs.append(0)
            else:
                PWMs.append(0)
                PWMs.append(int(abs(req)))
        for e in PWMs:
            self.ser.write(chr(e))
            
    def _control(self, requests):
        self.ser.flushOutput()
        self.ser.flushInput()
        self.ser.write("s")
        self._sendControls(requests)
        
    def _stop_robot(self):
        if DexConstants.DEBUG:
            return

        self._control([0,0,0,0,0,0])
        
    def _getStateSerial(self):
        if DexConstants.DEBUG:
            return self._current_state

        self.ser.flushInput()
        self.ser.write("b")
        sensorVals = []
        
        num_vals = self._State.NUM_STATES
        
        if self._State.NAME == "Zeke":
            num_vals = 6
        
        for i in range(num_vals):
            try:
                sensorVals.append(float(self.ser.readline()))
            except:
                return 'Comm Failure'

        if self._State.NAME == "Zeke":
            sensorVals = sensorVals[:-1]
            
        return self._State(sensorVals)

    def _getSensorsSerial(self):
        if DexConstants.DEBUG:
            return self._current_sensors

        self.ser.flushInput()
        self.ser.write("f")
        sensorVals = []
        
        num_vals = DexSensorReadings.NUM_SENSORS
        
        for i in range(num_vals):
            try:
                sensorVals.append(float(self.ser.readline()))
            except:
                return 'Comm Failure'
            
        return DexSensorReadings(sensorVals)

        
class DexSerialInterface:
    
    def __init__(self, State, comm, baudrate=115200, timeout=.01, read_sensors=False):
        self._comm = comm
        self._baudrate = baudrate
        self._timeout = timeout
        self._State = State
        self._read_sensors = read_sensors
        
        self._reset()
        self._target_state = None
        self.state_hist = []
        
    def _reset(self):
        self._flags_q = Queue()
        self._states_q = Queue()
        self._state_read_q = Queue()
        self._sensor_read_q = None
        if self._read_sensors:
            self._sensor_read_q = Queue()
        self._dex_serial = _DexSerial(self._State, self._flags_q, self._states_q, self._state_read_q, self._comm, self._baudrate, self._timeout,
                                      sensor_read_q=self._sensor_read_q)
        
    def start(self):
        self._dex_serial.start()
        if not DexConstants.DEBUG:
            time.sleep(DexConstants.INIT_DELAY)
        
    def stop(self):
        self._flags_q.put(("stopping", True))
        self._reset()

    def pause(self):
        self._flags_q.put(("pausing", True))
            
    def resume(self):
        self._flags_q.put(("resume", True))
        
    def getState(self):
        self._flags_q.put(("reading", True))

        # wait for states to show up
        started = time.time()
        while self._state_read_q.empty():
            if time.time() - started > DexConstants.ROBOT_OP_TIMEOUT:
                raise Exception("Get State timed out")

        # get latest reading
        cur_state = self._state_read_q.get()
        while not self._state_read_q.empty():
            cur_state = self._state_read_q.get()
        return cur_state

    def getSensors(self):
        if self._read_sensors:
            self._flags_q.put(("reading", True))

            # wait for sensors to show up
            started = time.time()
            while self._sensor_read_q.empty():
                if time.time() - started > DexConstants.ROBOT_OP_TIMEOUT:
                    raise Exception("Get Sensors timed out")

            # get latest sensor reading
            cur_sensor = self._sensor_read_q.get()
            while not self._sensor_read_q.empty():
                cur_sensor = self._sensor_read_q.get()
            return cur_sensor
        return None

    def _queueState(self, state):
        self._states_q.put({"Type" : "State", "Data" : state.copy()})
        
    def _queueLabel(self, label):
        self._states_q.put({"Type" : "Label", "Data" : label})

    def queueArbitraryRequest(self, data):
        self._states_q.put({"Type": "*", "Data": data})
        
    def maintainState(self, s):
        num_pauses = s / DexConstants.INTERP_TIME_STEP
        self._queueLabel("Maintaining State")
        state = self._target_state.copy()
        for _ in range(int(num_pauses)):
            self._queueState(state)
            self.state_hist.append(state) 
    
    def is_action_complete(self):
        return self._states_q.empty()
    
    def gotoState(self, target_state, rot_speed=DexConstants.DEFAULT_ROT_SPEED, tra_speed=DexConstants.DEFAULT_TRA_SPEED,
                  name = None, block=True, timeout=3.0, state_eps=0.01, diff_eps=0.0001, time_delta=0.01):
        speeds_ids = target_state.speeds_ids
        speeds = (tra_speed, rot_speed)
                
        if self._target_state is None:
            self._target_state = self.getState()

        if rot_speed > DexConstants.MAX_ROT_SPEED or tra_speed > DexConstants.MAX_TRA_SPEED:
            raise Exception("Rotation or translational speed too fast.\nMax: {0} rad/sec, {1} m/sec\nGot: {2} rad/sec, {3} m/sec ".format(
                                    DexConstants.MAX_ROT_SPEED, DexConstants.MAX_TRA_SPEED, rot_speed, tra_speed))
        
        for i in range(len(target_state.state)):
            if target_state.state[i] is None:
                target_state.state[i] = self._target_state.state[i]
        
        states_vals = DexNumericSolvers.interpolate(self._State.NUM_STATES, 
                                                                    self._target_state.state, 
                                                                    target_state.copy().state, 
                                                                    speeds_ids, 
                                                                    speeds, 
                                                                    DexConstants.INTERP_TIME_STEP)
        #states_vals = [target_state.copy().state[::]]

        self._queueLabel(name)
        for state_val in states_vals:
            state = self._State(state_val)
            self._queueState(state)
            self.state_hist.append(state)

        # block until the target state is reached or a timeout occurs
        if block:
            move_thresh = 1.0
            duration = 0.0
            cur_state = np.array(self.getState().state)
            prev_state = np.zeros(cur_state.shape)

            # stop when either (a) target state is reached or (b) a timeout
            while np.linalg.norm(cur_state - np.array(states_vals[-1])) > state_eps and duration < timeout and \
                    (duration < move_thresh or np.linalg.norm(cur_state - prev_state) > diff_eps):
                time.sleep(time_delta)
                prev_state = copy.copy(cur_state)
                cur_state = np.array(self.getState().state)
                duration = duration + time_delta

                #print
                #print 'Cur', cur_state
                #print 'Target', states_vals[-1]
            print 'Target State', target_state
            print 'Current State', cur_state
            print 'Prev Diff', np.linalg.norm(cur_state - prev_state)
            print 'Target Diff', np.linalg.norm(cur_state - np.array(states_vals[-1]))
            print 'Duration', duration

        self._target_state = target_state.copy()<|MERGE_RESOLUTION|>--- conflicted
+++ resolved
@@ -98,20 +98,12 @@
 
     def _sendArbitraryRequest(self, msg):
         Logger.log("Sent Arbitrary Message", msg, self._State.NAME)
-<<<<<<< HEAD
-        
-=======
-
->>>>>>> f0689b1f
+
         if DexConstants.DEBUG:
             return
             
         self.ser.write(msg)
-<<<<<<< HEAD
-        
-=======
-
->>>>>>> f0689b1f
+
     def _sendSingleStateRequest(self, state):
         Logger.log("Sent State", state, self._State.NAME)
    
