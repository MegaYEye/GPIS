"""
Grasp class that implements gripper endpoints and grasp functions
Author: Nikhil Sharma & Jeff Mahler
"""
from abc import ABCMeta, abstractmethod

import logging
import matplotlib.pyplot as plt
import mayavi.mlab as mv
import numpy as np
import IPython
import time

import contacts
import graspable_object as go
import sdf_file as sf
import sdf
import similarity_tf as stf
import tfx

PR2_GRASP_OFFSET = np.array([-0.0375, 0, 0])

class Grasp:
    __metaclass__ = ABCMeta

    @abstractmethod
    def close_fingers(self, obj):
        """ Finds the contact points by closing on the given object """
        pass

    @abstractmethod
    def to_json(self):
        """ Converts a grasp to json """
        pass

class PointGrasp(Grasp):
    __metaclass__ = ABCMeta

    @abstractmethod
    def create_line_of_action(g, axis, width, obj, num_samples):
        """ Creates a line of action, or list of grid points, from a point g in world coordinates on an object """
        pass

    #NOTE: close_fingers must return success, array of contacts (one per column)

class ParallelJawPtGrasp3D(PointGrasp):
    def __init__(self, grasp_center, grasp_axis, grasp_width, jaw_width = 0, grasp_angle = 0,
                 tf = stf.SimilarityTransform3D(tfx.identity_tf(from_frame = 'world'), 1.0)):
        """
        Create a point grasp for parallel jaws with given center and width (relative to object)
        Params: (Note: all in meters!)
            grasp_center - numpy 3-array for center of grasp
            grasp_axis - numpy 3-array for grasp direction (should be normalized)
            grasp_width - how wide the jaws open in meters
            jaw_width - the width of the jaws tangent to the axis (0 means classical point grasp)
            grasp_angle - the angle of approach for parallel-jaw grippers (the 6th DOF for point grasps)
                wrt the orthogonal dir to the axis in the XY plane
            tf - the similarity tf of the grasp wrt the world
        """
        if not isinstance(grasp_center, np.ndarray) or grasp_center.shape[0] != 3:
            raise ValueError('Center must be numpy ndarray of size 3')
        if not isinstance(grasp_axis, np.ndarray)  or grasp_axis.shape[0] != 3:
            raise ValueError('Axis must be numpy ndarray of size 3')
        if jaw_width != 0:
            raise ValueError('Nonzero jaw width not yet supported')

        self.center_ = grasp_center
        self.axis_ = grasp_axis / np.linalg.norm(grasp_axis)
        self.grasp_width_ = grasp_width
        self.jaw_width_ = jaw_width
        self.approach_angle_ = grasp_angle
        self.tf_ = tf

        self.quality_ = None

    @property
    def center(self):
        return self.center_
    @property
    def axis(self):
        return self.axis_
    @property
    def grasp_width(self):
        return self.grasp_width_
    @property
    def jaw_width(self):
        return self.jaw_width_
    @property
    def approach_angle(self):
        return self.approach_angle_
    @property
    def tf(self):
        return self.tf_

    def endpoints(self):
        return self.center_ - (self.grasp_width_ / 2.0) * self.axis_, self.center_ + (self.grasp_width_ / 2.0) * self.axis_,

    @staticmethod
    def grasp_center_from_endpoints(g1, g2):
        """ Grasp center from endpoints as np 3-arrays """
        grasp_center = (g1 + g2) / 2
        return grasp_center

    @staticmethod
    def grasp_axis_from_endpoints(g1, g2):
        """ Normalized axis of grasp from endpoints as np 3-arrays """
        grasp_axis = g2 - g1
        return grasp_axis / np.linalg.norm(grasp_axis)

    def close_fingers(self, obj, vis = False):
        """
        Steps along grasp axis to find the locations of contact
        Params:
            obj - graspable object class
            vis - (bool) whether or not to plot the shoe
        Returns:
            c1 - the Contact3D for jaw 1
            c2 - the Contact3D for jaw 2
        """
        # compute num samples to use based on sdf resolution
        grasp_width_grid = obj.sdf.transform_pt_obj_to_grid(self.grasp_width_)
        num_samples = int(2 * grasp_width_grid) # at least 1 sample per grid

        # get grasp endpoints in sdf frame
        g1_world, g2_world = self.endpoints()

        # get line of action
        line_of_action1 = ParallelJawPtGrasp3D.create_line_of_action(g1_world, self.axis_, self.grasp_width_, obj, num_samples)
        line_of_action2 = ParallelJawPtGrasp3D.create_line_of_action(g2_world, -self.axis_, self.grasp_width_, obj, num_samples)

        if vis:
            plt.figure()
            plt.clf()
            h = plt.gcf()
            plt.ion()
            obj.sdf.scatter()

        # find contacts
        c1_found, c1 = ParallelJawPtGrasp3D.find_contact(line_of_action1, obj, vis=vis)
        c2_found, c2 = ParallelJawPtGrasp3D.find_contact(line_of_action2, obj, vis=vis)

        if vis:
            ax = plt.gca(projection = '3d')
            ax.set_xlim3d(0, obj.sdf.dims_[0])
            ax.set_ylim3d(0, obj.sdf.dims_[1])
            ax.set_zlim3d(0, obj.sdf.dims_[2])
            plt.draw()

        contacts_found = c1_found and c2_found
        return contacts_found, [c1, c2]

    @staticmethod
    def create_line_of_action(g, axis, width, obj, num_samples, convert_grid=True):
        """
        Creates a straight line of action, or list of grid points, from a given
        point and direction in world or grid coords
        Params:
            g - numpy 3 array of the start point
            axis - normalized numpy 3 array of grasp direction
            width - the grasp width
            num_samples - # discrete points along the line of action
            convert_grid - whether or not the points are specified in world coords
        Returns:
            line_of_action - list of numpy 3-arrays in grid coords to check surface contacts
        """
        line_of_action = [g + t * axis for t in np.linspace(0, width, num = num_samples)]
        if convert_grid:
            as_array = np.array(line_of_action).T
            transformed = obj.sdf.transform_pt_obj_to_grid(as_array)
            line_of_action = list(transformed.T)
        return line_of_action

    @staticmethod
    def find_contact(line_of_action, obj, vis=True, stop=False):
        """
        Find the point at which a point travelling along a given line of action hits a surface
        Params:
            line_of_action - list of np 3-arrays (grid coords), the points visited as the fingers close
            obj - GraspableObject3D to check contacts on
            vis - whether or not to display the contact check (for debugging)
        Returns:
            contact_found - whether or not the point contacts the object surface
            contact - Contact3D found along line of action (None if contact not found)
        """
        contact_found = False
        pt_zc = None
        pt_zc_world = None
        contact = None
        num_pts = len(line_of_action)
        sdf_here = 0
        sdf_before = 0
        pt_grid = None
        pt_before = None

        # step along line of action, get points on surface when possible
        i = 0
        while i < num_pts and not contact_found:
            # update loop vars
            pt_before_before = pt_before
            pt_before = pt_grid
            sdf_before_before = sdf_before
            sdf_before = sdf_here
            pt_grid = line_of_action[i]

            # visualize
            if vis:
                ax = plt.gca(projection = '3d')
                ax.scatter(pt_grid[0], pt_grid[1], pt_grid[2], c=u'r')

            # check surface point
            on_surface, sdf_here = obj.sdf.on_surface(pt_grid)
            if on_surface:
                contact_found = True

                # quadratic approximation to find actual zero crossing
                if i == 0:
                    pt_after = line_of_action[i+1]
                    sdf_after = obj.sdf[pt_after]
                    pt_after_after = line_of_action[i+2]
                    sdf_after_after = obj.sdf[pt_after_after]
                    pt_zc = sdf.find_zero_crossing_quadratic(pt_grid, sdf_here, pt_after, sdf_after, pt_after_after, sdf_after_after)

                    # contact not yet found if next sdf value is smaller
                    if pt_zc is None or np.abs(sdf_after) < np.abs(sdf_here):
                        contact_found = False


                elif i == len(line_of_action) - 1:
                    pt_zc = sdf.find_zero_crossing_quadratic(pt_before_before, sdf_before_before, pt_before, sdf_before, pt_grid, sdf_here)

                    if pt_zc is None:
                        contact_found = False

                else:
                    pt_after = line_of_action[i+1]
                    sdf_after = obj.sdf[pt_after]
                    pt_zc = sdf.find_zero_crossing_quadratic(pt_before, sdf_before, pt_grid, sdf_here, pt_after, sdf_after)

                    # contact not yet found if next sdf value is smaller
                    if pt_zc is None or np.abs(sdf_after) < np.abs(sdf_here):
                        contact_found = False

            i = i+1

        # visualization
        if vis and contact_found:
            ax = plt.gca(projection = '3d')
            ax.scatter(pt_zc[0], pt_zc[1], pt_zc[2], s=80, c=u'g')

        if contact_found:
            pt_zc_world = obj.sdf.transform_pt_grid_to_obj(pt_zc)
            in_direction_grid = line_of_action[-1] - line_of_action[0]
            in_direction_grid = in_direction_grid / np.linalg.norm(in_direction_grid)
            in_direction = obj.sdf.transform_pt_grid_to_obj(in_direction_grid, direction=True)
            contact = contacts.Contact3D(obj, pt_zc_world, in_direction=in_direction)
        return contact_found, contact

    def transform(self, tf, theta_res = 0):
        """
        Generates a set of grasps in the given frame of reference.
        Since parallel-jaw grasps have 5 DOF we discretize the rotation about the orthogonal
        direction and return grasps approaching along those directions
        Params:
           tf - SimilarityTransform3D to apply to the grasp
           theta_res - The angle resolution for equivalent rotations (defaults to zero, meaning only transform grasp)
        Returns:
           grasps_tf - (list of ParallelJawPtGrasp3D) list of grasps with the given transformation
        """
        # transform grasp to object basis
        grasp_center_obj = tf.apply(self.center_)
        grasp_axis_y_obj = tf.apply(self.axis_, direction=True)
        grasp_width_obj = tf.apply(self.grasp_width_)

        # store all identifications of the grasp around the rotational axes
        theta = 0
        grasps_tf = []
        while theta <= 2*np.pi - theta_res:
            grasps_tf.append(ParallelJawPtGrasp3D(grasp_center_obj, grasp_axis_y_obj, grasp_width_obj, self.jaw_width, theta, tf))
            theta = theta + theta_res
        return grasps_tf

    def gripper_pose(self, R_gripper_center = np.eye(3), t_gripper_center = PR2_GRASP_OFFSET):
        """
        Convert a grasp to a gripper pose in SE(3) using PR2 gripper_l_tool_frame as default
        Params:
           R_gripper_center: (numpy 3x3 array) rotation matrix from grasp basis to gripper basis
           t_gripper_center: (numpy 3 array) translation from grasp basis to gripper basis
        Returns:
           pose_gripper: (tfx transform) pose of gripper in the grasp frame
        """
        # convert gripper orientation to rotation matrix
        grasp_axis_y = self.axis_
        grasp_axis_x = np.array([grasp_axis_y[1], -grasp_axis_y[0], 0])
        grasp_axis_x = grasp_axis_x / np.linalg.norm(grasp_axis_x)
        grasp_axis_z = np.cross(grasp_axis_x, grasp_axis_y)

        R_center_ref = np.c_[grasp_axis_x, np.c_[grasp_axis_y, grasp_axis_z]]
        pose_center_ref = tfx.transform(R_center_ref, self.center_) # pose of grasp center in its reference frame

        # rotate along grasp approach angle
        R_center_rot_center = np.array([[ np.cos(self.approach_angle_), 0, np.sin(self.approach_angle_)],
                                        [                            0, 1,                            0],
                                        [-np.sin(self.approach_angle_), 0, np.cos(self.approach_angle_)]])
        pose_center_rot_center = tfx.transform(R_center_rot_center, np.zeros(3))
        pose_gripper_center_rot = tfx.transform(R_gripper_center, t_gripper_center)

        pose_gripper_ref = pose_center_ref.apply(pose_center_rot_center).apply(pose_gripper_center_rot)
        return pose_gripper_ref

        """
        R_center_grasp_rot = R_grasp_rot_grasp.dot(R_center_grasp)

        # rotation and translation in same frame as grasp
        R_gripper = R_gripper_center.dot(R_center_grasp_rot)
        t_gripper = self.center_ + R_center_grasp_rot.dot(t_gripper_center)

        # add new grasp with given pose in object basis
        pose_gripper = tfx.transform(R_gripper, t_gripper) #TODO: add correct frame
        return pose_gripper
        """

    @staticmethod
    def grasp_from_contact_and_axis_on_grid(obj, grasp_c1_world, grasp_axis_world, grasp_width_world, jaw_width_world = 0,
                                            vis = False, stop = False, backup=0.5):
        """
        Creates a grasp from a single contact point in grid coordinates and direction in grid coordinates
        Params:
            obj - GraspableObject3D
            grasp_c1_grid - contact point 1 in world
            grasp_axis - normalized direction of the grasp in world
            grasp_width_world - grasp_width in world coords
            jaw_width_world - width of jaws in world coords
            vis - whether or not to visualize the grasp
        Returns:
            ParallelJawGrasp3D object
            Contact3D instance for 2nd contact on object
        """
        # transform to grid basis
        grasp_axis_world = grasp_axis_world / np.linalg.norm(grasp_axis_world)
        grasp_axis_grid = obj.sdf.transform_pt_obj_to_grid(grasp_axis_world, direction=True)
        grasp_width_grid = obj.sdf.transform_pt_obj_to_grid(grasp_width_world)
        grasp_c1_grid = obj.sdf.transform_pt_obj_to_grid(grasp_c1_world) - backup * grasp_axis_grid # subtract to find true point
        num_samples = int(2 * grasp_width_grid) # at least 2 samples per grid
        g2 = grasp_c1_grid + (grasp_width_grid - backup) * grasp_axis_grid

        # get line of action
        line_of_action1 = ParallelJawPtGrasp3D.create_line_of_action(grasp_c1_grid, grasp_axis_grid, grasp_width_grid, obj, num_samples,
                                                                     convert_grid = False)
        line_of_action2 = ParallelJawPtGrasp3D.create_line_of_action(g2, -grasp_axis_grid, grasp_width_grid, obj, num_samples,
                                                                     convert_grid = False)
        if vis:
            obj.sdf.scatter()
            ax = plt.gca(projection = '3d')
            ax.scatter(grasp_c1_grid[0] - grasp_axis_grid[0], grasp_c1_grid[1] - grasp_axis_grid[1], grasp_c1_grid[2] - grasp_axis_grid[2], c=u'r')
            ax.scatter(grasp_c1_grid[0], grasp_c1_grid[1], grasp_c1_grid[2], s=80, c=u'b')

        # compute the contact points on the object
        contact1_found, c1 = ParallelJawPtGrasp3D.find_contact(line_of_action1, obj, vis=vis, stop=stop)
        contact2_found, c2 = ParallelJawPtGrasp3D.find_contact(line_of_action2, obj, vis=vis, stop=stop)

        if vis:
            ax.set_xlim3d(0, obj.sdf.dims_[0])
            ax.set_ylim3d(0, obj.sdf.dims_[1])
            ax.set_zlim3d(0, obj.sdf.dims_[2])
            plt.draw()
        if not contact1_found or not contact2_found:
            logging.debug('No contacts found for grasp')
            return None, None

        # create grasp
        grasp_center = ParallelJawPtGrasp3D.grasp_center_from_endpoints(c1.point, c2.point)
        grasp_axis = ParallelJawPtGrasp3D.grasp_axis_from_endpoints(c1.point, c2.point)
        return ParallelJawPtGrasp3D(grasp_center, grasp_axis, grasp_width_world, jaw_width_world, grasp_angle=0, tf=obj.tf), c2 # relative to object

    def visualize(self, obj, arrow_len=0.01, line_width=20.0):
        """ Display point grasp as arrows on the contact points of the mesh """
        contacts_found, contacts = self.close_fingers(obj)

        if contacts_found:
            c1_world = contacts[0].point
            c2_world = contacts[1].point
            v = c2_world - c1_world
            v = arrow_len * v / np.linalg.norm(v)
            mv.quiver3d(c1_world[0] - v[0], c1_world[1] - v[1], c1_world[2] - v[2], v[0], v[1], v[2], scale_factor=1.0,
                        mode='arrow', line_width=line_width)
            mv.quiver3d(c2_world[0] + v[0], c2_world[1] + v[1], c2_world[2] + v[2], -v[0], -v[1], -v[2], scale_factor=1.0,
                        mode='arrow', line_width=line_width)

    def surface_information(self, graspable, width=2e-2, num_steps=21, direction=None):
        """Return the surface information at the contacts that this grasp makes
        on a graspable.
        Params:
            graspable - GraspableObject3D instance
            width - float width of the window in obj frame
            num_steps - int number of steps
        Returns:
            list of SurfaceWindows, one for each contact
        """
        return graspable.surface_information(self, width, num_steps, direction1=self.axis_, direction2=-self.axis_)

    def to_json(self, quality=0, method='PFC', num_successes=0, num_failures=0):
        """Converts the grasp to a Python dictionary for serialization to JSON."""
        return {
            # parameters to reconstruct ParallelJawPtGrasp3D instance
            'grasp_center': self.center,
            'grasp_axis': self.axis,
            'grasp_width': self.grasp_width,
            'jaw_width': self.jaw_width,
            'grasp_angle': self.approach_angle,
            # additional data
            'flag': 0, # what's this?
            'frame': 'gripper_l_tool_frame', # ?
            'reference_frame': 'object',
            'quality': quality,
            'metric': method,
            'successes': num_successes,
            'failures': num_failures,
        }

    @property
    def quality(self):
        return self.quality_

    @quality.setter
    def quality(self, value):
        self.quality_ = value

    @staticmethod
    def from_json(data):
        grasp_center = data['grasp_center']
        grasp_axis = data['grasp_axis']
        grasp_width = data['grasp_width']
        jaw_width = data['jaw_width']
        grasp_angle = data['grasp_angle']
        grasp = ParallelJawPtGrasp3D(grasp_center, grasp_axis, grasp_width,
                                     jaw_width, grasp_angle)
<<<<<<< HEAD
        #grasp.q = data['quality']
=======

        # load other attributes
        grasp.quality = data['quality']

>>>>>>> 5135671a
        return grasp

def test_find_contacts():
    """ Should visually check for reasonable contacts (large green circles) """
    sdf_3d_file_name = 'data/test/sdf/Co_clean_dim_25.sdf'
    sf3 = sf.SdfFile(sdf_3d_file_name)
    sdf_3d = sf3.read()

    # create grasp
    test_grasp_center = np.zeros(3)
    test_grasp_axis = np.array([1, 0, 0])
    test_grasp_width = 1.0
    obj_3d = go.GraspableObject3D(sdf_3d)
    grasp = ParallelJawPtGrasp3D(test_grasp_center, test_grasp_axis, test_grasp_width)
    contact_found, _ = grasp.close_fingers(obj_3d, vis=True)
    plt.ioff()
    plt.show()

    assert(contact_found)

def test_grasp_from_contacts():
    """ Should visually check for reasonable contacts (large green circles) """
    np.random.seed(100)
    sdf_3d_file_name = 'data/test/sdf/Co_clean_dim_25.sdf'
    sf3 = sf.SdfFile(sdf_3d_file_name)
    sdf_3d = sf3.read()

    # create point on sdf surface
    obj_3d = go.GraspableObject3D(sdf_3d)
    surf_pts, surf_sdf = obj_3d.sdf.surface_points()
    rand_pt_ind = np.random.choice(surf_pts.shape[0])
    rand_surf_pt_grid = surf_pts[rand_pt_ind, :]
    rand_surf_pt = obj_3d.sdf.transform_pt_grid_to_obj(rand_surf_pt_grid)

    # get grasp direction
    axis = -obj_3d.sdf.gradient(rand_surf_pt)
    axis = axis / np.linalg.norm(axis)
    axis = obj_3d.sdf.transform_pt_grid_to_obj(axis, direction=True)

    plt.figure()
    test_grasp_width = 0.8
    ax = plt.gca(projection = '3d')
    ax.scatter(rand_surf_pt_grid[0], rand_surf_pt_grid[1], rand_surf_pt_grid[2], s=80, c=u'g')
    g, _ = ParallelJawPtGrasp3D.grasp_from_contact_and_axis_on_grid(obj_3d, rand_surf_pt, axis, test_grasp_width, vis = True)
    plt.show()

def test_to_json():
    """ Should visually check for reasonable contacts (large green circles) """
    np.random.seed(100)
    sdf_3d_file_name = 'data/test/sdf/Co_clean_dim_25.sdf'
    sf3 = sf.SdfFile(sdf_3d_file_name)
    sdf_3d = sf3.read()

    # create point on sdf surface
    obj_3d = go.GraspableObject3D(sdf_3d)
    surf_pts, surf_sdf = obj_3d.sdf.surface_points()
    rand_pt_ind = np.random.choice(surf_pts.shape[0])
    rand_surf_pt_grid = surf_pts[rand_pt_ind, :]
    rand_surf_pt = obj_3d.sdf.transform_pt_grid_to_obj(rand_surf_pt_grid)

    # get grasp direction
    axis = -obj_3d.sdf.gradient(rand_surf_pt)
    axis = axis / np.linalg.norm(axis)
    axis = obj_3d.sdf.transform_pt_grid_to_obj(axis, direction=True)

    test_grasp_width = 0.8
    g, _ = ParallelJawPtGrasp3D.grasp_from_contact_and_axis_on_grid(obj_3d, rand_surf_pt, axis, test_grasp_width, vis = False)
    j = g.to_json()

    # TODO: hard checks

if __name__ == '__main__':
    test_find_contacts()
#    test_grasp_from_contacts()
#    test_to_json()<|MERGE_RESOLUTION|>--- conflicted
+++ resolved
@@ -434,14 +434,9 @@
         grasp_angle = data['grasp_angle']
         grasp = ParallelJawPtGrasp3D(grasp_center, grasp_axis, grasp_width,
                                      jaw_width, grasp_angle)
-<<<<<<< HEAD
-        #grasp.q = data['quality']
-=======
 
         # load other attributes
         grasp.quality = data['quality']
-
->>>>>>> 5135671a
         return grasp
 
 def test_find_contacts():
