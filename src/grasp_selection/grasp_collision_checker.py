"""
+X is front, +Y is left, +Z is up
"""
import copy
import logging
import os
import sys
import time

import matplotlib.pyplot as plt
try:
    import mayavi.mlab as mv
except:
    logging.warning('Failed to import mayavi')
import numpy as np

import openravepy as rave

import database as db
import grasp as g
import graspable_object
import gripper as gr
import mesh_cleaner
import obj_file
import sdf_file
import similarity_tf as stf
import tfx

import IPython

class OpenRaveGraspChecker(object):
    # global environment vars
    env_ = None

    def __init__(self, gripper, env = None, view = True, win_height = 1200, 
                 win_width = 1200, cam_dist = 0.5):
        """ Defaults to using the Zeke gripper """
        if env is None and OpenRaveGraspChecker.env_ is None:
            OpenRaveGraspChecker._setup_rave_env()        

        self.object_ = None
        self.view_ = view
        self.gripper_ = gripper
        self.gripper_obj_ = self._load_obj_from_file(gripper.mesh_filename)
        if view:
            self._init_viewer(win_height, win_width, cam_dist)

    def __del__(self):
        self.env.Remove(self.gripper_obj_)
        if self.obj_ is not None:
            self.env.Remove(self.obj_)

    @property
    def env(self):
        if OpenRaveGraspChecker.env_ is None:
            OpenRaveGraspChecker._setup_rave_env()
        return OpenRaveGraspChecker.env_

    @staticmethod
    def _setup_rave_env():
        """ OpenRave environment """
        OpenRaveGraspChecker.env_ = rave.Environment()
     
    def _init_viewer(self, height, width, cam_dist):
        """ Initialize the OpenRave viewer """
        # set OR viewer
        OpenRaveGraspChecker.env_.SetViewer("qtcoin")
        viewer = self.env.GetViewer()
        viewer.SetSize(width, height)

        T_cam_obj = np.eye(4)
        R_cam_obj = np.array([[0,  0, 1],
                              [-1, 0, 0],
                              [0, -1, 0]])
        T_cam_obj[:3,:3] = R_cam_obj
        T_cam_obj[0,3] = -cam_dist
        self.T_cam_obj_ = T_cam_obj

        # set view based on object
        self.T_obj_world_ = np.eye(4)
        self.T_cam_world_ = self.T_obj_world_.dot(self.T_cam_obj_)
        viewer.SetCamera(self.T_cam_world_, cam_dist)

    def _load_obj_from_file(self, filename):
        if filename is None or filename == '':
            raise ValueError('Object to load must have a valid mesh filename to use OpenRave grasp checking')
        self.env.Load(filename)
        obj = self.env.GetBodies()[-1]
        return obj

    def _load_object(self, graspable_object):
        """ Load the object model into OpenRave """ 
        if graspable_object.model_name is None:
            raise ValueError('Graspable object model file name must be specified!')

        # load object model
        object_mesh_filename = graspable_object.model_name 
        return self._load_obj_from_file(object_mesh_filename)

    def move_to_pregrasp(self, T_gripper_obj, eps=1e-2):
        """ Move the gripper to the pregrasp pose given by the grasp object """
        # get grasp pose in rave
        T_mesh_obj = self.gripper_.T_mesh_gripper.dot(T_gripper_obj)

        gripper_position = T_mesh_obj.inverse().pose.position
        gripper_orientation = T_mesh_obj.inverse().pose.orientation
        gripper_pose = np.array([gripper_orientation.w, gripper_orientation.x, gripper_orientation.y, gripper_orientation.z, gripper_position.x, gripper_position.y, gripper_position.z])
        T_mesh_obj = rave.matrixFromPose(gripper_pose)    
        self.gripper_obj_.SetTransform(T_mesh_obj)

        return T_mesh_obj
        
    def view_grasps(self, graspable, grasps, auto_step=False, delay = 1):
        """ Display all of the grasps """
        if self.env.GetViewer() is None and self.view_:
            self.env.SetViewer('qtcoin')
        ind = 0
        logging.debug("Total grasps: %d"%len(grasps))
        self.set_object(graspable)

        for grasp in grasps:
            logging.debug('Visualizing grasp %d' %(ind))

            self.move_to_pregrasp(grasp.gripper_transform(self.gripper_))
            in_collision = self.in_collision(grasp)
            logging.debug("Colliding? {0}".format(in_collision))

            if auto_step:
                time.sleep(delay)
            else:
                user_input = "x"
                while user_input != '':
                    user_input = raw_input()
            ind += 1
        self.env.Remove(self.obj_)

    def set_view(self, view):
        self.view_ = view

    def set_object(self, graspable):
        """ Temporarily set object for speed ups """
        self.obj_ = self._load_object(graspable)
        
    def in_collision(self, grasp):
        """ Check collision of grasp with current objects """
        if isinstance(grasp, g.ParallelJawPtGrasp3D):
            grasp = grasp.gripper_transform(self.gripper_)

        if self.obj_ is None:
            logging.warning('Cannot use fast collision check without preloaded object')
            return False

        if self.env.GetViewer() is None and self.view_:
            self.env.SetViewer('qtcoin')
<<<<<<< HEAD
        
        self.move_to_pregrasp(grasp.gripper_transform(self.gripper_))
=======

        self.move_to_pregrasp(grasp)
>>>>>>> f0689b1f
        return self.env.CheckCollision(self.gripper_obj_, self.obj_)

    def collision_between(self, graspable, grasp):
        """ Returns true if the gripper collides with grraspable in the test_grasp, false otherwise"""
        if self.env.GetViewer() is None and self.view_:
            self.env.SetViewer('qtcoin')
        
        self.obj_ = self._load_object(graspable)

        self.move_to_pregrasp(grasp.gripper_transform(self.gripper_))
        in_collision = self.env.CheckCollision(self.gripper_obj_, self.obj_)

        self.env.Remove(self.obj_)
        return in_collision

def test_grasp_collision(gripper_name):
    np.random.seed(100)

    h = plt.figure()
    ax = h.add_subplot(111, projection = '3d')

    sdf_3d_file_name = '/mnt/terastation/shape_data/MASTER_DB_v2/Cat50_ModelDatabase/5c7bf45b0f847489181be2d6e974dccd.sdf'
    sf = sdf_file.SdfFile(sdf_3d_file_name)
    sdf_3d = sf.read()

    mesh_name = '/mnt/terastation/shape_data/MASTER_DB_v2/Cat50_ModelDatabase/5c7bf45b0f847489181be2d6e974dccd.obj'
    of = obj_file.ObjFile(mesh_name)
    m = of.read()

    #m.visualize()
    #mv.axes()
    #mv.show()

    clean_mesh_name = 'data/test/meshes/flashlight.obj'
    mc = mesh_cleaner.MeshCleaner(m)
    mc.rescale_vertices(0.07)
    oof = obj_file.ObjFile(clean_mesh_name)
    oof.write(mc.mesh())

    graspable = graspable_object.GraspableObject3D(sdf_3d, mesh=m, model_name=clean_mesh_name,
                                                   tf=stf.SimilarityTransform3D(tfx.identity_tf(), 0.75))

    rave.raveSetDebugLevel(rave.DebugLevel.Error)

    gripper = gr.RobotGripper.load(gripper_name)
    grasp_checker = OpenRaveGraspChecker(gripper)

    center = np.array([0, 0, 0])
    axis = np.array([0, np.sqrt(2), np.sqrt(2)]) 
    axis = axis / np.linalg.norm(axis)
    width = 0.1
    grasp = g.ParallelJawPtGrasp3D(g.ParallelJawPtGrasp3D.configuration_from_params(center, axis, width))

    num_grasps = 20
    rotated_grasps = []
    for i in range(num_grasps):
        theta = 2 * i * np.pi / num_grasps
        rotated_grasp = copy.copy(grasp)
        rotated_grasp.set_approach_angle(theta)
        rotated_grasps.append(rotated_grasp)
    logging.getLogger().setLevel(logging.INFO)
    grasp_checker.view_grasps(graspable, rotated_grasps, auto_step=False, delay=1)

if __name__ == "__main__":
    gripper_name = "zeke"
    if len(sys.argv) == 2:
        gripper_name = sys.argv[1]
    test_grasp_collision(gripper_name)<|MERGE_RESOLUTION|>--- conflicted
+++ resolved
@@ -152,20 +152,15 @@
 
         if self.env.GetViewer() is None and self.view_:
             self.env.SetViewer('qtcoin')
-<<<<<<< HEAD
-        
-        self.move_to_pregrasp(grasp.gripper_transform(self.gripper_))
-=======
 
         self.move_to_pregrasp(grasp)
->>>>>>> f0689b1f
         return self.env.CheckCollision(self.gripper_obj_, self.obj_)
 
     def collision_between(self, graspable, grasp):
         """ Returns true if the gripper collides with grraspable in the test_grasp, false otherwise"""
         if self.env.GetViewer() is None and self.view_:
             self.env.SetViewer('qtcoin')
-        
+
         self.obj_ = self._load_object(graspable)
 
         self.move_to_pregrasp(grasp.gripper_transform(self.gripper_))
