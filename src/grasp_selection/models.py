--- conflicted
+++ resolved
@@ -379,18 +379,7 @@
         Create the full kernel matrix for debugging purposes
         """
         if self.kernel_matrix_ is None:
-<<<<<<< HEAD
-            self.kernel_matrix_ = np.zeros([self.num_vars_, self.num_vars_])
-            i = 0
-            for candidate_i in self.candidates_:
-                j = 0
-                for candidate_j in self.candidates_:
-                    self.kernel_matrix_[i,j] = self.kernel_(candidate_i, candidate_j)
-                    j += 1
-                i += 1
-=======
             self.kernel_matrix_ = self.kernel_.matrix(self.candidates_)
->>>>>>> 5135671a
         return self.kernel_matrix_
 
     def update(self, index, value):
@@ -423,8 +412,4 @@
         Return copys of the model params
         """
         ind, mn, var = self.max_prediction()
-<<<<<<< HEAD
-        return CorrelatedBetaBernoulliSnapshot(ind[0], self.posterior_alphas_, self.posterior_betas_, self.kernel_matrix(), self.num_observations_)
-=======
-        return CorrelatedBetaBernoulliSnapshot(ind[0], self.posterior_alphas_, self.posterior_betas_, self.kernel_matrix, self.num_observations_)
->>>>>>> 5135671a
+        return CorrelatedBetaBernoulliSnapshot(ind[0], self.posterior_alphas_, self.posterior_betas_, self.kernel_matrix, self.num_observations_)