--- conflicted
+++ resolved
@@ -44,9 +44,6 @@
 import termination_conditions as tc
 import tfx
 
-from gripper import RobotGripper
-from grasp_collision_checker import OpenRaveGraspChecker
-
 # Experiment tag generator for saving output
 def gen_experiment_id(n=10):
     """ Random string for naming """
@@ -153,25 +150,10 @@
     lift_height = config['lift_height']
     num_grasp_views = config['num_grasp_views']
     cam_dist = config['cam_dist']
-    gripper_name = config['gripper']
-
-    if gripper_name is None:
-        gripper_name = 'zeke'
-    gripper = RobotGripper.load(gripper_name)
-    
+
     # check collisions
     logging.info('Checking grasp collisions with table')
     grasp = grasp.grasp_aligned_with_stable_pose(stable_pose)
-<<<<<<< HEAD
-    if gripper.collides_with_table(grasp, stable_pose):
-        logging.error("Grasp is in collision with table")
-    
-    logging.info("Checking grasp collisions with object")
-    grasp_checker = OpenRaveGraspChecker(gripper)
-    if grasp_checker.collision_between(graspable, grasp):
-        logging.error("Grasp is in collision with object")
-=======
->>>>>>> f0689b1f
 
     # setup buffers
     exceptions = []
