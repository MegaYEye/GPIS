"""
Tests for patches generation from contacts
Author: Jacky Liang
"""
import random
import os
import argparse
import mayavi.mlab as mlab
import numpy as np
import logging
import experiment_config as ec
import database as db
import similarity_tf as stf
from mayavi_visualizer import MayaviVisualizer as mvis
import mayavi.mlab as mv
import matplotlib.pyplot as plt
import mayavi_visualizer as mv
import similarity_tf as stf
import IPython

def ensure_dir_exists(dir):
    if not os.path.exists(dir):
        os.makedirs(dir)

def visualize_patches(w1, w2, w1_raw, w2_raw, name, grasp, settings, output=None):
    fig = plt.figure(figsize=(15,15))
    clim = (-1e-2, 1e-2)
    
    fig.suptitle("Patch Visualizations for {0} grasp {1}\n{2}".format(name, grasp, settings))
    
    ax = plt.subplot("221")
    plt.imshow(w1_raw, cmap=plt.cm.binary, interpolation='none', clim=clim)
    ax.set_title("W1 Raw")
    
    ax = plt.subplot("222")
    plt.imshow(w1.proj_win_2d, cmap=plt.cm.binary, interpolation='none', clim=clim)
    ax.set_title("W1 Filtered")
    
    ax = plt.subplot("223")
    plt.imshow(w2_raw, cmap=plt.cm.binary, interpolation='none', clim=clim)
    ax.set_title("W2 Raw")
    
    ax = plt.subplot("224")
    plt.imshow(w2.proj_win_2d, cmap=plt.cm.binary, interpolation='none', clim=clim)
    ax.set_title("W2 Filtered")

    plt.colorbar()    
    if output is None:
        plt.show()
    else:
        plt.savefig(os.path.join(output, "{0}_{1}.png".format(name, grasp)), format='png')
   
def visualize_contacts(grasp, num_contact_views=10, output=None):
    mvis.plot_grasp(grasp, stf.SimilarityTransform3D(from_frame='world', to_frame='obj'))
    mv.show()

    '''
    delta_view = 360.0 / num_contact_views
    for j in range(num_contact_views):
        az = j * delta_view
        mv.view(azimuth=az, focalpoint=(0,0,0), distance=cam_dist)
        figname = 'estimated_scene_view_%d.png' %(j)                
        mv.savefig(os.path.join(logging_dir, figname))
    '''
   
def test_view_all_patches(dataset, config, args):
    gripper_name = config['grippers'][0]
    width = 5e-2
    num_steps = 15
    sigma_range = 0.01
    sigma_spatial = 1
    back_up = 0.025
    settings = "Patch Settings: Width {0}, n steps {1}, sigma range {2}, sigma spatial {3}".format(width, num_steps, sigma_range, sigma_spatial)
    objs = ['pipe_connector']
    
    done = False
    n_figs_saved = 0
    n_figs_to_save = int(args.num_outputs)
    
    #only go into interactive if no output path specified 
    interactive = args.output is None
    if not interactive:
        logging.info("Interactive mode disabled. Visualizations will be saved directly to " + args.output)

    for obj_key in objs:
        logging.info("Loading object " + obj_key)
        grasps = dataset.grasps(obj_key, gripper=gripper_name)
        obj = dataset.graspable(obj_key)
        n_grasps = len(grasps)
        
        if interactive:
            i = 0
            while True:
                if i >= len(grasps):
                    break
                
                grasp = grasps[i]
                logging.info("Patches for grasp {0}/{1}".format(i+1, n_grasps))
                settings = "Patch Settings: Width {0}, n steps {1}, sigma range {2}, sigma spatial {3}".format(width, num_steps, sigma_range, sigma_spatial)
                logging.info(settings)
                
                pre_blur = []
                w1, w2, c1, c2 = obj.surface_information(grasp, width, num_steps,
                                                         back_up=back_up, sigma_range=sigma_range, 
                                                         sigma_spatial=sigma_spatial, debug_objs=pre_blur)
                logging.info("Visualizing patches")
<<<<<<< HEAD
                visualize_imshow(w1, w2, pre_blur[0], pre_blur[1], obj_key, i, settings)

                # contact reference frames
                alpha = 0.025
                tube_radius = 0.001
                scale = 0.0025
                T_c1_obj = c1.reference_frame()
                T_c2_obj = c2.reference_frame()
                T_obj_world = stf.SimilarityTransform3D(from_frame='world', to_frame='obj')
                T_c1_world = T_c1_obj.dot(T_obj_world)
                T_c2_world = T_c2_obj.dot(T_obj_world)
                mlab.figure()
                mv.MayaviVisualizer.plot_mesh(obj.mesh, T_obj_world)
                mv.MayaviVisualizer.plot_grasp(grasp, T_obj_world, alpha=alpha)
                mv.MayaviVisualizer.plot_pose(T_c1_world, alpha=alpha, tube_radius=tube_radius, center_scale=scale)
                mv.MayaviVisualizer.plot_pose(T_c2_world, alpha=alpha, tube_radius=tube_radius, center_scale=scale)
                mv.MayaviVisualizer.plot_pose(T_obj_world, alpha=alpha, tube_radius=tube_radius, center_scale=scale)

                res = float(width) / float(num_steps)
                height, width = w1.proj_win_2d.shape
                for i in range(height):
                    for j in range(width):
                        x_contact = (j - width/2) * res
                        y_contact = (i - height/2) * res
                        pt_contact = np.array([x_contact, y_contact, 0])
                        pt_world = T_c1_world.inverse().apply(pt_contact)
                        #mlab.points3d(pt_world[0], pt_world[1], pt_world[2], color=(1,1,0), scale_factor=scale)

                        int_contact = pt_contact = np.array([x_contact, y_contact, w1.proj_win_2d[i,j]])
                        int_world = T_c1_world.inverse().apply(int_contact)
                        mlab.points3d(int_world[0], int_world[1], int_world[2], color=(1,0,1), scale_factor=scale)

                        """
                        proj_line = np.array([pt_world, int_world])
                        mlab.plot3d(proj_line[:,0], proj_line[:,1], proj_line[:,2], tube_radius=0.0001, color=(1,1,1))
                        """

                height, width = w2.proj_win_2d.shape
                for i in range(height):
                    for j in range(width):
                        x_contact = (j - width/2) * res
                        y_contact = (i - height/2) * res
                        pt_contact = np.array([x_contact, y_contact, 0])
                        pt_world = T_c2_world.inverse().apply(pt_contact)
                        #mlab.points3d(pt_world[0], pt_world[1], pt_world[2], color=(1,1,0), scale_factor=scale)

                        int_contact = pt_contact = np.array([x_contact, y_contact, w2.proj_win_2d[i,j]])
                        int_world = T_c2_world.inverse().apply(int_contact)
                        mlab.points3d(int_world[0], int_world[1], int_world[2], color=(1,0,1), scale_factor=scale)

                        #proj_line = np.array([pt_world, int_world])
                        #mlab.plot3d(proj_line[:,0], proj_line[:,1], proj_line[:,2], tube_radius=tube_radius, color=(1,1,1))

                mlab.show()
=======
                #visualize_patches(w1, w2, pre_blur[0], pre_blur[1], obj_key, i, settings)
                visualize_contacts(grasp)
>>>>>>> b3948249
                
                to_exit = raw_input("Do you wish to exit? [Y/N=default]: ")
                if to_exit.lower() == 'y':
                    done = True
                    break
                
                change_params = raw_input("Do you wish to change parameters? [Y/N=default]: ")
                if change_params.lower() == 'y':
                    while True:
                        new_sigma_range_str = raw_input("New sigma range = ")
                        try:
                            new_sigma_range = float(new_sigma_range_str)
                            break
                        except ValueError:
                            new_sigma_range_str = raw_input("Invalid input! Please enter float new sigma range = ")
                    logging.info("Changing sigma range from {0} to {1}".format(sigma_range, new_sigma_range))
                    sigma_range = new_sigma_range
                    while True:
                        new_sigma_spatial_str = raw_input("New sigma spatial = ")
                        try:
                            new_sigma_spatial = float(new_sigma_spatial_str)
                            break
                        except ValueError:
                            new_sigma_spatial_str = raw_input("Invalid input! Please enter float new sigma spatial = ")
                    logging.info("Changing sigma spatial from {0} to {1}".format(sigma_spatial, new_sigma_spatial))
                    sigma_spatial = new_sigma_spatial
                    
                    i -= 1
                
                i += 1
            
        else:
            obj_output_path = os.path.join(args.output, obj_key)
            for i, grasp in enumerate(grasps):
                grasp_output_path = os.path.join(obj_output_path, "grasp_{0}".format(i))
                ensure_dir_exists(grasp_output_path)
                
                if n_figs_to_save != -1 and n_figs_saved >= n_figs_to_save:
                    done = True
                    break

                pre_blur = []
                logging.info("Saving patches for grasp {0}/{1}".format(i+1, n_grasps))
                w1, w2, c1, c2 = obj.surface_information(grasp, width, num_steps, sigma_range=sigma_range, 
                                            sigma_spatial=sigma_spatial, debug_objs=pre_blur)
                visualize_patches(w1, w2, pre_blur[0], pre_blur[1], obj_key, i, settings, grasp_output_path)
                
                n_figs_saved += 1
        if done:
            break

if __name__ == '__main__':
    logging.getLogger().setLevel(logging.INFO)
    np.random.seed(100)
    random.seed(100)
    config_filename = 'cfg/test/test_patches.yaml'
    
    parser = argparse.ArgumentParser()
    parser.add_argument('--output', default=None)
    parser.add_argument('--num_outputs', default=0)
    args = parser.parse_args()
    
    # read config file
    config = ec.ExperimentConfig(config_filename)
    database_filename = os.path.join(config['database_dir'], config['database_name'])
    database = db.Hdf5Database(database_filename, config)

    # read some shit
    dataset = database.dataset('dexnet_physical_experiments')
    
    # run tests
    test_view_all_patches(dataset, config, args)
<|MERGE_RESOLUTION|>--- conflicted
+++ resolved
@@ -1,237 +1,232 @@
-"""
-Tests for patches generation from contacts
-Author: Jacky Liang
-"""
-import random
-import os
-import argparse
-import mayavi.mlab as mlab
-import numpy as np
-import logging
-import experiment_config as ec
-import database as db
-import similarity_tf as stf
-from mayavi_visualizer import MayaviVisualizer as mvis
-import mayavi.mlab as mv
-import matplotlib.pyplot as plt
-import mayavi_visualizer as mv
-import similarity_tf as stf
-import IPython
-
-def ensure_dir_exists(dir):
-    if not os.path.exists(dir):
-        os.makedirs(dir)
-
-def visualize_patches(w1, w2, w1_raw, w2_raw, name, grasp, settings, output=None):
-    fig = plt.figure(figsize=(15,15))
-    clim = (-1e-2, 1e-2)
-    
-    fig.suptitle("Patch Visualizations for {0} grasp {1}\n{2}".format(name, grasp, settings))
-    
-    ax = plt.subplot("221")
-    plt.imshow(w1_raw, cmap=plt.cm.binary, interpolation='none', clim=clim)
-    ax.set_title("W1 Raw")
-    
-    ax = plt.subplot("222")
-    plt.imshow(w1.proj_win_2d, cmap=plt.cm.binary, interpolation='none', clim=clim)
-    ax.set_title("W1 Filtered")
-    
-    ax = plt.subplot("223")
-    plt.imshow(w2_raw, cmap=plt.cm.binary, interpolation='none', clim=clim)
-    ax.set_title("W2 Raw")
-    
-    ax = plt.subplot("224")
-    plt.imshow(w2.proj_win_2d, cmap=plt.cm.binary, interpolation='none', clim=clim)
-    ax.set_title("W2 Filtered")
-
-    plt.colorbar()    
-    if output is None:
-        plt.show()
-    else:
-        plt.savefig(os.path.join(output, "{0}_{1}.png".format(name, grasp)), format='png')
-   
-def visualize_contacts(grasp, num_contact_views=10, output=None):
-    mvis.plot_grasp(grasp, stf.SimilarityTransform3D(from_frame='world', to_frame='obj'))
-    mv.show()
-
-    '''
-    delta_view = 360.0 / num_contact_views
-    for j in range(num_contact_views):
-        az = j * delta_view
-        mv.view(azimuth=az, focalpoint=(0,0,0), distance=cam_dist)
-        figname = 'estimated_scene_view_%d.png' %(j)                
-        mv.savefig(os.path.join(logging_dir, figname))
-    '''
-   
-def test_view_all_patches(dataset, config, args):
-    gripper_name = config['grippers'][0]
-    width = 5e-2
-    num_steps = 15
-    sigma_range = 0.01
-    sigma_spatial = 1
-    back_up = 0.025
-    settings = "Patch Settings: Width {0}, n steps {1}, sigma range {2}, sigma spatial {3}".format(width, num_steps, sigma_range, sigma_spatial)
-    objs = ['pipe_connector']
-    
-    done = False
-    n_figs_saved = 0
-    n_figs_to_save = int(args.num_outputs)
-    
-    #only go into interactive if no output path specified 
-    interactive = args.output is None
-    if not interactive:
-        logging.info("Interactive mode disabled. Visualizations will be saved directly to " + args.output)
-
-    for obj_key in objs:
-        logging.info("Loading object " + obj_key)
-        grasps = dataset.grasps(obj_key, gripper=gripper_name)
-        obj = dataset.graspable(obj_key)
-        n_grasps = len(grasps)
-        
-        if interactive:
-            i = 0
-            while True:
-                if i >= len(grasps):
-                    break
-                
-                grasp = grasps[i]
-                logging.info("Patches for grasp {0}/{1}".format(i+1, n_grasps))
-                settings = "Patch Settings: Width {0}, n steps {1}, sigma range {2}, sigma spatial {3}".format(width, num_steps, sigma_range, sigma_spatial)
-                logging.info(settings)
-                
-                pre_blur = []
-                w1, w2, c1, c2 = obj.surface_information(grasp, width, num_steps,
-                                                         back_up=back_up, sigma_range=sigma_range, 
-                                                         sigma_spatial=sigma_spatial, debug_objs=pre_blur)
-                logging.info("Visualizing patches")
-<<<<<<< HEAD
-                visualize_imshow(w1, w2, pre_blur[0], pre_blur[1], obj_key, i, settings)
-
-                # contact reference frames
-                alpha = 0.025
-                tube_radius = 0.001
-                scale = 0.0025
-                T_c1_obj = c1.reference_frame()
-                T_c2_obj = c2.reference_frame()
-                T_obj_world = stf.SimilarityTransform3D(from_frame='world', to_frame='obj')
-                T_c1_world = T_c1_obj.dot(T_obj_world)
-                T_c2_world = T_c2_obj.dot(T_obj_world)
-                mlab.figure()
-                mv.MayaviVisualizer.plot_mesh(obj.mesh, T_obj_world)
-                mv.MayaviVisualizer.plot_grasp(grasp, T_obj_world, alpha=alpha)
-                mv.MayaviVisualizer.plot_pose(T_c1_world, alpha=alpha, tube_radius=tube_radius, center_scale=scale)
-                mv.MayaviVisualizer.plot_pose(T_c2_world, alpha=alpha, tube_radius=tube_radius, center_scale=scale)
-                mv.MayaviVisualizer.plot_pose(T_obj_world, alpha=alpha, tube_radius=tube_radius, center_scale=scale)
-
-                res = float(width) / float(num_steps)
-                height, width = w1.proj_win_2d.shape
-                for i in range(height):
-                    for j in range(width):
-                        x_contact = (j - width/2) * res
-                        y_contact = (i - height/2) * res
-                        pt_contact = np.array([x_contact, y_contact, 0])
-                        pt_world = T_c1_world.inverse().apply(pt_contact)
-                        #mlab.points3d(pt_world[0], pt_world[1], pt_world[2], color=(1,1,0), scale_factor=scale)
-
-                        int_contact = pt_contact = np.array([x_contact, y_contact, w1.proj_win_2d[i,j]])
-                        int_world = T_c1_world.inverse().apply(int_contact)
-                        mlab.points3d(int_world[0], int_world[1], int_world[2], color=(1,0,1), scale_factor=scale)
-
-                        """
-                        proj_line = np.array([pt_world, int_world])
-                        mlab.plot3d(proj_line[:,0], proj_line[:,1], proj_line[:,2], tube_radius=0.0001, color=(1,1,1))
-                        """
-
-                height, width = w2.proj_win_2d.shape
-                for i in range(height):
-                    for j in range(width):
-                        x_contact = (j - width/2) * res
-                        y_contact = (i - height/2) * res
-                        pt_contact = np.array([x_contact, y_contact, 0])
-                        pt_world = T_c2_world.inverse().apply(pt_contact)
-                        #mlab.points3d(pt_world[0], pt_world[1], pt_world[2], color=(1,1,0), scale_factor=scale)
-
-                        int_contact = pt_contact = np.array([x_contact, y_contact, w2.proj_win_2d[i,j]])
-                        int_world = T_c2_world.inverse().apply(int_contact)
-                        mlab.points3d(int_world[0], int_world[1], int_world[2], color=(1,0,1), scale_factor=scale)
-
-                        #proj_line = np.array([pt_world, int_world])
-                        #mlab.plot3d(proj_line[:,0], proj_line[:,1], proj_line[:,2], tube_radius=tube_radius, color=(1,1,1))
-
-                mlab.show()
-=======
-                #visualize_patches(w1, w2, pre_blur[0], pre_blur[1], obj_key, i, settings)
-                visualize_contacts(grasp)
->>>>>>> b3948249
-                
-                to_exit = raw_input("Do you wish to exit? [Y/N=default]: ")
-                if to_exit.lower() == 'y':
-                    done = True
-                    break
-                
-                change_params = raw_input("Do you wish to change parameters? [Y/N=default]: ")
-                if change_params.lower() == 'y':
-                    while True:
-                        new_sigma_range_str = raw_input("New sigma range = ")
-                        try:
-                            new_sigma_range = float(new_sigma_range_str)
-                            break
-                        except ValueError:
-                            new_sigma_range_str = raw_input("Invalid input! Please enter float new sigma range = ")
-                    logging.info("Changing sigma range from {0} to {1}".format(sigma_range, new_sigma_range))
-                    sigma_range = new_sigma_range
-                    while True:
-                        new_sigma_spatial_str = raw_input("New sigma spatial = ")
-                        try:
-                            new_sigma_spatial = float(new_sigma_spatial_str)
-                            break
-                        except ValueError:
-                            new_sigma_spatial_str = raw_input("Invalid input! Please enter float new sigma spatial = ")
-                    logging.info("Changing sigma spatial from {0} to {1}".format(sigma_spatial, new_sigma_spatial))
-                    sigma_spatial = new_sigma_spatial
-                    
-                    i -= 1
-                
-                i += 1
-            
-        else:
-            obj_output_path = os.path.join(args.output, obj_key)
-            for i, grasp in enumerate(grasps):
-                grasp_output_path = os.path.join(obj_output_path, "grasp_{0}".format(i))
-                ensure_dir_exists(grasp_output_path)
-                
-                if n_figs_to_save != -1 and n_figs_saved >= n_figs_to_save:
-                    done = True
-                    break
-
-                pre_blur = []
-                logging.info("Saving patches for grasp {0}/{1}".format(i+1, n_grasps))
-                w1, w2, c1, c2 = obj.surface_information(grasp, width, num_steps, sigma_range=sigma_range, 
-                                            sigma_spatial=sigma_spatial, debug_objs=pre_blur)
-                visualize_patches(w1, w2, pre_blur[0], pre_blur[1], obj_key, i, settings, grasp_output_path)
-                
-                n_figs_saved += 1
-        if done:
-            break
-
-if __name__ == '__main__':
-    logging.getLogger().setLevel(logging.INFO)
-    np.random.seed(100)
-    random.seed(100)
-    config_filename = 'cfg/test/test_patches.yaml'
-    
-    parser = argparse.ArgumentParser()
-    parser.add_argument('--output', default=None)
-    parser.add_argument('--num_outputs', default=0)
-    args = parser.parse_args()
-    
-    # read config file
-    config = ec.ExperimentConfig(config_filename)
-    database_filename = os.path.join(config['database_dir'], config['database_name'])
-    database = db.Hdf5Database(database_filename, config)
-
-    # read some shit
-    dataset = database.dataset('dexnet_physical_experiments')
-    
-    # run tests
-    test_view_all_patches(dataset, config, args)
+"""
+Tests for patches generation from contacts
+Author: Jacky Liang
+"""
+import random
+import os
+import argparse
+import mayavi.mlab as mlab
+import numpy as np
+import logging
+import experiment_config as ec
+import database as db
+import similarity_tf as stf
+from mayavi_visualizer import MayaviVisualizer as mvis
+import mayavi.mlab as mv
+import matplotlib.pyplot as plt
+import mayavi_visualizer as mv
+import similarity_tf as stf
+import IPython
+
+def ensure_dir_exists(dir):
+    if not os.path.exists(dir):
+        os.makedirs(dir)
+
+def visualize_imshow(w1, w2, w1_raw, w2_raw, name, grasp, settings, output=None):
+    fig = plt.figure(figsize=(15,15))
+    clim = (-1e-2, 1e-2)
+    
+    fig.suptitle("Patch Visualizations for {0} grasp {1}\n{2}".format(name, grasp, settings))
+    
+    ax = plt.subplot("221")
+    plt.imshow(w1_raw, cmap=plt.cm.binary, interpolation='none', clim=clim)
+    ax.set_title("W1 Raw")
+    
+    ax = plt.subplot("222")
+    plt.imshow(w1.proj_win_2d, cmap=plt.cm.binary, interpolation='none', clim=clim)
+    ax.set_title("W1 Filtered")
+    
+    ax = plt.subplot("223")
+    plt.imshow(w2_raw, cmap=plt.cm.binary, interpolation='none', clim=clim)
+    ax.set_title("W2 Raw")
+    
+    ax = plt.subplot("224")
+    plt.imshow(w2.proj_win_2d, cmap=plt.cm.binary, interpolation='none', clim=clim)
+    ax.set_title("W2 Filtered")
+
+    plt.colorbar()    
+    if output is None:
+        plt.show()
+    else:
+        plt.savefig(os.path.join(output, "{0}_{1}.png".format(name, grasp)), format='png')
+   
+def visualize_contacts(grasp, num_contact_views=10, output=None):
+    mvis.plot_grasp(grasp, stf.SimilarityTransform3D(from_frame='world', to_frame='obj'))
+    mv.show()
+
+    '''
+    delta_view = 360.0 / num_contact_views
+    for j in range(num_contact_views):
+        az = j * delta_view
+        mv.view(azimuth=az, focalpoint=(0,0,0), distance=cam_dist)
+        figname = 'estimated_scene_view_%d.png' %(j)                
+        mv.savefig(os.path.join(logging_dir, figname))
+    '''
+   
+def test_view_all_patches(dataset, config, args):
+    gripper_name = config['grippers'][0]
+    width = 5e-2
+    num_steps = 15
+    sigma_range = 0.01
+    sigma_spatial = 1
+    back_up = 0.025
+    settings = "Patch Settings: Width {0}, n steps {1}, sigma range {2}, sigma spatial {3}".format(width, num_steps, sigma_range, sigma_spatial)
+    objs = ['pipe_connector']
+    
+    done = False
+    n_figs_saved = 0
+    n_figs_to_save = int(args.num_outputs)
+    
+    #only go into interactive if no output path specified 
+    interactive = args.output is None
+    if not interactive:
+        logging.info("Interactive mode disabled. Visualizations will be saved directly to " + args.output)
+
+    for obj_key in objs:
+        logging.info("Loading object " + obj_key)
+        grasps = dataset.grasps(obj_key, gripper=gripper_name)
+        obj = dataset.graspable(obj_key)
+        n_grasps = len(grasps)
+        
+        if interactive:
+            i = 0
+            while True:
+                if i >= len(grasps):
+                    break
+                
+                grasp = grasps[i]
+                logging.info("Patches for grasp {0}/{1}".format(i+1, n_grasps))
+                settings = "Patch Settings: Width {0}, n steps {1}, sigma range {2}, sigma spatial {3}".format(width, num_steps, sigma_range, sigma_spatial)
+                logging.info(settings)
+                
+                pre_blur = []
+                w1, w2, c1, c2 = obj.surface_information(grasp, width, num_steps,
+                                                         back_up=back_up, sigma_range=sigma_range, 
+                                                         sigma_spatial=sigma_spatial, debug_objs=pre_blur)
+                logging.info("Visualizing patches")
+                visualize_imshow(w1, w2, pre_blur[0], pre_blur[1], obj_key, i, settings)
+
+                # contact reference frames
+                alpha = 0.025
+                tube_radius = 0.001
+                scale = 0.0025
+                T_c1_obj = c1.reference_frame()
+                T_c2_obj = c2.reference_frame()
+                T_obj_world = stf.SimilarityTransform3D(from_frame='world', to_frame='obj')
+                T_c1_world = T_c1_obj.dot(T_obj_world)
+                T_c2_world = T_c2_obj.dot(T_obj_world)
+                mlab.figure()
+                mv.MayaviVisualizer.plot_mesh(obj.mesh, T_obj_world)
+                mv.MayaviVisualizer.plot_grasp(grasp, T_obj_world, alpha=alpha)
+                mv.MayaviVisualizer.plot_pose(T_c1_world, alpha=alpha, tube_radius=tube_radius, center_scale=scale)
+                mv.MayaviVisualizer.plot_pose(T_c2_world, alpha=alpha, tube_radius=tube_radius, center_scale=scale)
+                mv.MayaviVisualizer.plot_pose(T_obj_world, alpha=alpha, tube_radius=tube_radius, center_scale=scale)
+
+                res = float(width) / float(num_steps)
+                height, width = w1.proj_win_2d.shape
+                for i in range(height):
+                    for j in range(width):
+                        x_contact = (j - width/2) * res
+                        y_contact = (i - height/2) * res
+                        pt_contact = np.array([x_contact, y_contact, 0])
+                        pt_world = T_c1_world.inverse().apply(pt_contact)
+                        #mlab.points3d(pt_world[0], pt_world[1], pt_world[2], color=(1,1,0), scale_factor=scale)
+
+                        int_contact = pt_contact = np.array([x_contact, y_contact, w1.proj_win_2d[i,j]])
+                        int_world = T_c1_world.inverse().apply(int_contact)
+                        mlab.points3d(int_world[0], int_world[1], int_world[2], color=(1,0,1), scale_factor=scale)
+
+                        """
+                        proj_line = np.array([pt_world, int_world])
+                        mlab.plot3d(proj_line[:,0], proj_line[:,1], proj_line[:,2], tube_radius=0.0001, color=(1,1,1))
+                        """
+
+                height, width = w2.proj_win_2d.shape
+                for i in range(height):
+                    for j in range(width):
+                        x_contact = (j - width/2) * res
+                        y_contact = (i - height/2) * res
+                        pt_contact = np.array([x_contact, y_contact, 0])
+                        pt_world = T_c2_world.inverse().apply(pt_contact)
+                        #mlab.points3d(pt_world[0], pt_world[1], pt_world[2], color=(1,1,0), scale_factor=scale)
+
+                        int_contact = pt_contact = np.array([x_contact, y_contact, w2.proj_win_2d[i,j]])
+                        int_world = T_c2_world.inverse().apply(int_contact)
+                        mlab.points3d(int_world[0], int_world[1], int_world[2], color=(1,0,1), scale_factor=scale)
+
+                        #proj_line = np.array([pt_world, int_world])
+                        #mlab.plot3d(proj_line[:,0], proj_line[:,1], proj_line[:,2], tube_radius=tube_radius, color=(1,1,1))
+
+                mlab.show()
+                
+                to_exit = raw_input("Do you wish to exit? [Y/N=default]: ")
+                if to_exit.lower() == 'y':
+                    done = True
+                    break
+                
+                change_params = raw_input("Do you wish to change parameters? [Y/N=default]: ")
+                if change_params.lower() == 'y':
+                    while True:
+                        new_sigma_range_str = raw_input("New sigma range = ")
+                        try:
+                            new_sigma_range = float(new_sigma_range_str)
+                            break
+                        except ValueError:
+                            new_sigma_range_str = raw_input("Invalid input! Please enter float new sigma range = ")
+                    logging.info("Changing sigma range from {0} to {1}".format(sigma_range, new_sigma_range))
+                    sigma_range = new_sigma_range
+                    while True:
+                        new_sigma_spatial_str = raw_input("New sigma spatial = ")
+                        try:
+                            new_sigma_spatial = float(new_sigma_spatial_str)
+                            break
+                        except ValueError:
+                            new_sigma_spatial_str = raw_input("Invalid input! Please enter float new sigma spatial = ")
+                    logging.info("Changing sigma spatial from {0} to {1}".format(sigma_spatial, new_sigma_spatial))
+                    sigma_spatial = new_sigma_spatial
+                    
+                    i -= 1
+                
+                i += 1
+            
+        else:
+            obj_output_path = os.path.join(args.output, obj_key)
+            for i, grasp in enumerate(grasps):
+                grasp_output_path = os.path.join(obj_output_path, "grasp_{0}".format(i))
+                ensure_dir_exists(grasp_output_path)
+                
+                if n_figs_to_save != -1 and n_figs_saved >= n_figs_to_save:
+                    done = True
+                    break
+
+                pre_blur = []
+                logging.info("Saving patches for grasp {0}/{1}".format(i+1, n_grasps))
+                w1, w2, c1, c2 = obj.surface_information(grasp, width, num_steps, sigma_range=sigma_range, 
+                                            sigma_spatial=sigma_spatial, debug_objs=pre_blur)
+                visualize_patches(w1, w2, pre_blur[0], pre_blur[1], obj_key, i, settings, grasp_output_path)
+                
+                n_figs_saved += 1
+        if done:
+            break
+
+if __name__ == '__main__':
+    logging.getLogger().setLevel(logging.INFO)
+    np.random.seed(100)
+    random.seed(100)
+    config_filename = 'cfg/test/test_patches.yaml'
+    
+    parser = argparse.ArgumentParser()
+    parser.add_argument('--output', default=None)
+    parser.add_argument('--num_outputs', default=0)
+    args = parser.parse_args()
+    
+    # read config file
+    config = ec.ExperimentConfig(config_filename)
+    database_filename = os.path.join(config['database_dir'], config['database_name'])
+    database = db.Hdf5Database(database_filename, config)
+
+    # read some shit
+    dataset = database.dataset('dexnet_physical_experiments')
+    
+    # run tests
+    test_view_all_patches(dataset, config, args)